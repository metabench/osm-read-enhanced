--- conflicted
+++ resolved
@@ -91,6 +91,14 @@
             return opts.callback(null, parser);
         });
     });
+
+    function pause(){
+        // TODO
+    }
+
+    return {
+        pause: pause
+    };
 }
 
 function visitBlock(fileBlock, block, opts){
@@ -578,131 +586,6 @@
     });
 }
 
-<<<<<<< HEAD
-function createPathParser(opts){
-    reader.open(opts, function(err, fd){
-        createFileParser(fd, function(err, parser){
-            if(err){
-                return opts.callback(err);
-            }
-
-            parser.close = function(callback){
-                return reader.close(fd, callback);
-            };
-
-            return opts.callback(null, parser);
-        });
-    });
-
-    function pause(){
-        // TODO
-    }
-
-    return {
-        pause: pause
-    };
-}
-
-function visitOSMHeaderBlock(block, opts){
-    // TODO
-}
-
-function visitPrimitiveGroup(pg, opts){
-    var i;
-
-    // visit nodes
-    if(opts.node){
-        for(i = 0; i < pg.nodesView.length; ++i){
-            opts.node(pg.nodesView.get(i));
-        }
-    }
-
-    // visit ways
-    if(opts.way){
-        for(i = 0; i < pg.waysView.length; ++i){
-            opts.way(pg.waysView.get(i));
-        }
-    }
-
-    // visit relations
-    if(opts.relation){
-        for(i = 0; i < pg.relationsView.length; ++i){
-            opts.relation(pg.relationsView.get(i));
-        }
-    }
-}
-
-function visitOSMDataBlock(block, opts){
-    var i;
-
-    for(i = 0; i < block.primitivegroup.length; ++i){
-        visitPrimitiveGroup(block.primitivegroup[i], opts);
-    }
-}
-
-var BLOCK_VISITORS_BY_TYPE = {
-    OSMHeader: visitOSMHeaderBlock,
-    OSMData: visitOSMDataBlock
-};
-
-function visitBlock(fileBlock, block, opts){
-    BLOCK_VISITORS_BY_TYPE[fileBlock.blobHeader.type](block, opts);
-}
-
-function parse(opts){
-    return createPathParser({
-        filePath: opts.filePath,
-        buffer: opts.buffer,
-        callback: function(err, parser){
-            var nextFileBlockIndex;
-
-            function fail(err){
-                if( parser ){
-                    parser.close();
-                }
-
-                return opts.error(err);
-            }
-            
-            if(err){
-                return fail(err);
-            }
-
-            nextFileBlockIndex = 0;
-
-            function visitNextBlock(){
-                var fileBlock;
-
-                if(nextFileBlockIndex >= parser.fileBlocks.length){
-                    parser.close();
-
-                    opts.endDocument();
-
-                    return;
-                }
-
-                fileBlock = parser.fileBlocks[nextFileBlockIndex];
-
-                parser.readBlock(fileBlock, function(err, block){
-                    if(err){
-                        return fail(err);
-                    }
-
-                    visitBlock(fileBlock, block, opts);
-
-                    nextFileBlockIndex += 1;
-
-                    visitNextBlock();
-                });
-            }
-
-            visitNextBlock();
-        }
-    });
-}
-
-=======
->>>>>>> 08286eb6
 module.exports = {
     parse: parse,
 
